--- conflicted
+++ resolved
@@ -22,10 +22,7 @@
         "dill",
         "nltk",
         "gensim",
-<<<<<<< HEAD
+        "bpemb",
         "pytest"
-=======
-        "bpemb",
->>>>>>> 3cec2e79
     ]
 )