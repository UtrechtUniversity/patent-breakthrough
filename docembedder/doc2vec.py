""" Gensim Doc2vec class."""

import logging
from typing import Iterable, Union, List

import numpy.typing as npt
import numpy as np
from nltk.tokenize import word_tokenize
from gensim.models.doc2vec import TaggedDocument
import gensim
import scipy
from docembedder.base import BaseDocEmbedder
import nltk


class D2VEmbedder(BaseDocEmbedder):
    """ Doc2Vec
    class for representing each Document as a Vector using Genism Doc2Vec model

    useful links:
    https://radimrehurek.com/gensim/models/doc2vec.html
    https://radimrehurek.com/gensim/auto_examples/tutorials/run_doc2vec_lee.html#sphx-glr-auto-examples-tutorials-run-doc2vec-lee-py


    Arguments
    ---------
    vector_size: Dimensionality of the feature vectors
    min_count: Ignores all words with total frequency lower than this
    epoch: Number of iterations (epochs) over the corpus
    workers: Number of worker threads to train the model (faster training with multicore machines)
    """
    def __init__(self,
                 vector_size: int = 100,
                 min_count: int = 2,
                 epoch: int = 10,
                 workers: int = 4):
        self.vector_size = vector_size
        self.min_count = min_count
        self.epoch = epoch
        self.workers = 4
        self._tagged_data: List = []
        nltk.download('punkt')
        # SENT_DETECTOR = nltk.data.load('tokenizers/punkt/english.pickle')

        logging.basicConfig(format="%(levelname)s - %(asctime)s: %(message)s",
                            datefmt='%H:%M:%S', level=logging.INFO)

        self._d2v_model = gensim.models.doc2vec.Doc2Vec(
            vector_size=vector_size, min_count=min_count, epochs=epoch, workers=workers)

    def fit(self, documents: Iterable[str]) -> None:
        logging.info("Building Doc2Vec vocabulary:")
        self._tagged_data = [
            TaggedDocument(words=word_tokenize(_d.lower()),
                           tags=[str(i)]) for i, _d in enumerate(documents)]
        self._d2v_model.build_vocab(self._tagged_data)
        self._d2v_model.train(
            self._tagged_data, total_examples=self._d2v_model.corpus_count, epochs=self.epoch)

    def transform(self, documents: Union[str, Iterable[str]]) -> npt.NDArray[np.float_]:
        """
<<<<<<< HEAD
                Get vectors from trained doc2vec model

                arguments
                ---------
                corpus_size: Size of the documents

                return
                ------
                 Document vectors
                """
        vectors = np.zeros((len(documents), self.vector_size))
        for i in range(0, len(documents)):
=======
        Get vectors from trained doc2vec model

        Arguments
        ---------
        corpus_size: Size of the documents

        Returns
        -------
         Document vectors
        """
        vectors = np.zeros((corpus_size, self.vector_size))
        for i in range(0, corpus_size):
>>>>>>> 1c59eceb
            vectors[i] = self._d2v_model.dv[i]
        return vectors

    @property
    def embedding_size(self) -> int:
        return self.vector_size


import pandas as pd
if __name__ == "__main__":
     a = D2VEmbedder()

     patent_df = pd.read_csv('../data/tst_sample.csv')
     doc = patent_df['contents'].tolist()
     a.fit(doc)
     vec = a.get_vectors(len(doc))
     print(vec)<|MERGE_RESOLUTION|>--- conflicted
+++ resolved
@@ -40,7 +40,6 @@
         self.workers = 4
         self._tagged_data: List = []
         nltk.download('punkt')
-        # SENT_DETECTOR = nltk.data.load('tokenizers/punkt/english.pickle')
 
         logging.basicConfig(format="%(levelname)s - %(asctime)s: %(message)s",
                             datefmt='%H:%M:%S', level=logging.INFO)
@@ -58,34 +57,9 @@
             self._tagged_data, total_examples=self._d2v_model.corpus_count, epochs=self.epoch)
 
     def transform(self, documents: Union[str, Iterable[str]]) -> npt.NDArray[np.float_]:
-        """
-<<<<<<< HEAD
-                Get vectors from trained doc2vec model
-
-                arguments
-                ---------
-                corpus_size: Size of the documents
-
-                return
-                ------
-                 Document vectors
-                """
+        logging.info("Extracting Document vectors:")
         vectors = np.zeros((len(documents), self.vector_size))
         for i in range(0, len(documents)):
-=======
-        Get vectors from trained doc2vec model
-
-        Arguments
-        ---------
-        corpus_size: Size of the documents
-
-        Returns
-        -------
-         Document vectors
-        """
-        vectors = np.zeros((corpus_size, self.vector_size))
-        for i in range(0, corpus_size):
->>>>>>> 1c59eceb
             vectors[i] = self._d2v_model.dv[i]
         return vectors
 
